--- conflicted
+++ resolved
@@ -5,94 +5,60 @@
 import { useTranslation } from 'react-i18next';
 
 export function PreferencesPage() {
-  const { t } = useTranslation();
-  const { toast } = useToast();
-  const serverAddress = useServerAddressStore((s) => s.serverAddress);
-  const setServerAddress = useServerAddressStore((s) => s.setServerAddress);
-  const fetchServerAddress = useServerAddressStore((s) => s.fetchServerAddress);
-  const [loading, setLoading] = useState(false);
-  const [saving, setSaving] = useState(false);
-  const [message, setMessage] = useState('');
-
-  // OAuth configurations
-  const [githubClientId, setGithubClientId] = useState('');
-  const [githubClientSecret, setGithubClientSecret] = useState('');
-  const [googleClientId, setGoogleClientId] = useState('');
-  const [googleClientSecret, setGoogleClientSecret] = useState('');
-  const [savingGithub, setSavingGithub] = useState(false);
-  const [savingGoogle, setSavingGoogle] = useState(false);
-
-  // OAuth enabled switches
-  const [githubOAuthEnabled, setGithubOAuthEnabled] = useState(false);
-  const [googleOAuthEnabled, setGoogleOAuthEnabled] = useState(false);
-  const [savingGithubEnabled, setSavingGithubEnabled] = useState(false);
-  const [savingGoogleEnabled, setSavingGoogleEnabled] = useState(false);
-
-  useEffect(() => {
-    setLoading(true);
-    Promise.all([fetchServerAddress(), loadOAuthConfigs()]).finally(() =>
-      setLoading(false)
-    );
-  }, [fetchServerAddress]);
-
-  const loadOAuthConfigs = async () => {
-    try {
-      const res = (await api.get('/option/')) as APIResponse;
-      if (res.success && Array.isArray(res.data)) {
-        const githubClientIdOption = res.data.find(
-          (item: any) => item.key === 'GitHubClientId'
-        );
-        const githubClientSecretOption = res.data.find(
-          (item: any) => item.key === 'GitHubClientSecret'
-        );
-        const googleClientIdOption = res.data.find(
-          (item: any) => item.key === 'GoogleClientId'
-        );
-        const googleClientSecretOption = res.data.find(
-          (item: any) => item.key === 'GoogleClientSecret'
-        );
-        const githubOAuthEnabledOption = res.data.find(
-          (item: any) => item.key === 'GitHubOAuthEnabled'
-        );
-        const googleOAuthEnabledOption = res.data.find(
-          (item: any) => item.key === 'GoogleOAuthEnabled'
-        );
-
-        if (githubClientIdOption) setGithubClientId(githubClientIdOption.value);
-        if (githubClientSecretOption)
-          setGithubClientSecret(githubClientSecretOption.value);
-        if (googleClientIdOption) setGoogleClientId(googleClientIdOption.value);
-        if (googleClientSecretOption)
-          setGoogleClientSecret(googleClientSecretOption.value);
-        if (githubOAuthEnabledOption)
-          setGithubOAuthEnabled(githubOAuthEnabledOption.value === 'true');
-        if (googleOAuthEnabledOption)
-          setGoogleOAuthEnabled(googleOAuthEnabledOption.value === 'true');
-      }
-    } catch (error) {
-      console.error('Failed to load OAuth configs:', error);
-    }
-  };
-
-<<<<<<< HEAD
-  const handleSave = async () => {
-    setSaving(true);
-    setMessage('');
-    const clean = serverAddress.replace(/\/$/, '');
-    const res = (await api.put('/option/', {
-      key: 'ServerAddress',
-      value: clean,
-    })) as APIResponse;
-    if (res.success) {
-      setMessage(t('preferences.messages.saveSuccess'));
-      setServerAddress(clean); // 立即同步到全局
-      sessionStorage.setItem('server_address', clean); // 同步更新缓存
-    } else {
-      setMessage(res.message || t('preferences.messages.saveFailed'));
-    }
-    setSaving(false);
-  };
-=======
+    const { t } = useTranslation();
+    const { toast } = useToast();
+    const serverAddress = useServerAddressStore(s => s.serverAddress);
+    const setServerAddress = useServerAddressStore(s => s.setServerAddress);
+    const fetchServerAddress = useServerAddressStore(s => s.fetchServerAddress);
+    const [loading, setLoading] = useState(false);
+    const [saving, setSaving] = useState(false);
+    const [message, setMessage] = useState('');
+
+    // OAuth configurations
+    const [githubClientId, setGithubClientId] = useState('');
+    const [githubClientSecret, setGithubClientSecret] = useState('');
+    const [googleClientId, setGoogleClientId] = useState('');
+    const [googleClientSecret, setGoogleClientSecret] = useState('');
+    const [savingGithub, setSavingGithub] = useState(false);
+    const [savingGoogle, setSavingGoogle] = useState(false);
+
+    // OAuth enabled switches
+    const [githubOAuthEnabled, setGithubOAuthEnabled] = useState(false);
+    const [googleOAuthEnabled, setGoogleOAuthEnabled] = useState(false);
+    const [savingGithubEnabled, setSavingGithubEnabled] = useState(false);
+    const [savingGoogleEnabled, setSavingGoogleEnabled] = useState(false);
+
+    useEffect(() => {
+        setLoading(true);
+        Promise.all([
+            fetchServerAddress(),
+            loadOAuthConfigs()
+        ]).finally(() => setLoading(false));
+    }, [fetchServerAddress]);
+
+    const loadOAuthConfigs = async () => {
+        try {
+            const res = await api.get('/option/') as APIResponse;
+            if (res.success && Array.isArray(res.data)) {
+                const githubClientIdOption = res.data.find((item: any) => item.key === 'GitHubClientId');
+                const githubClientSecretOption = res.data.find((item: any) => item.key === 'GitHubClientSecret');
+                const googleClientIdOption = res.data.find((item: any) => item.key === 'GoogleClientId');
+                const googleClientSecretOption = res.data.find((item: any) => item.key === 'GoogleClientSecret');
+                const githubOAuthEnabledOption = res.data.find((item: any) => item.key === 'GitHubOAuthEnabled');
+                const googleOAuthEnabledOption = res.data.find((item: any) => item.key === 'GoogleOAuthEnabled');
+
+                if (githubClientIdOption) setGithubClientId(githubClientIdOption.value);
+                if (githubClientSecretOption) setGithubClientSecret(githubClientSecretOption.value);
+                if (googleClientIdOption) setGoogleClientId(googleClientIdOption.value);
+                if (googleClientSecretOption) setGoogleClientSecret(googleClientSecretOption.value);
+                if (githubOAuthEnabledOption) setGithubOAuthEnabled(githubOAuthEnabledOption.value === 'true');
+                if (googleOAuthEnabledOption) setGoogleOAuthEnabled(googleOAuthEnabledOption.value === 'true');
+            }
+        } catch (error) {
+            console.error('Failed to load OAuth configs:', error);
+        }
+    };
+
     const handleSave = async () => {
         setSaving(true);
         setMessage('');
@@ -107,250 +73,122 @@
         }
         setSaving(false);
     };
->>>>>>> dedfece4
-
-  const handleSaveGitHubOAuth = async () => {
-    setSavingGithub(true);
-    try {
-      const clientIdRes = (await api.put('/option/', {
-        key: 'GitHubClientId',
-        value: githubClientId,
-      })) as APIResponse;
-      const clientSecretRes = (await api.put('/option/', {
-        key: 'GitHubClientSecret',
-        value: githubClientSecret,
-      })) as APIResponse;
-
-      if (clientIdRes.success && clientSecretRes.success) {
-        toast({
-          title: t('preferences.messages.saveSuccess'),
-          description: t('preferences.messages.githubOAuthSaved'),
-        });
-      } else {
-        toast({
-          variant: 'destructive',
-          title: t('preferences.messages.saveFailed'),
-          description:
-            clientIdRes.message ||
-            clientSecretRes.message ||
-            t('preferences.messages.saveFailed'),
-        });
-      }
-    } catch (error: any) {
-      toast({
-        variant: 'destructive',
-        title: t('preferences.messages.saveFailed'),
-        description: error.message || t('preferences.messages.saveFailed'),
-      });
-    }
-    setSavingGithub(false);
-  };
-
-  const handleSaveGoogleOAuth = async () => {
-    setSavingGoogle(true);
-    try {
-      const clientIdRes = (await api.put('/option/', {
-        key: 'GoogleClientId',
-        value: googleClientId,
-      })) as APIResponse;
-      const clientSecretRes = (await api.put('/option/', {
-        key: 'GoogleClientSecret',
-        value: googleClientSecret,
-      })) as APIResponse;
-
-      if (clientIdRes.success && clientSecretRes.success) {
-        toast({
-          title: t('preferences.messages.saveSuccess'),
-          description: t('preferences.messages.googleOAuthSaved'),
-        });
-      } else {
-        toast({
-          variant: 'destructive',
-          title: t('preferences.messages.saveFailed'),
-          description:
-            clientIdRes.message ||
-            clientSecretRes.message ||
-            t('preferences.messages.saveFailed'),
-        });
-      }
-    } catch (error: any) {
-      toast({
-        variant: 'destructive',
-        title: t('preferences.messages.saveFailed'),
-        description: error.message || t('preferences.messages.saveFailed'),
-      });
-    }
-    setSavingGoogle(false);
-  };
-
-  const handleSaveGitHubOAuthEnabled = async (newValue: boolean) => {
-    setSavingGithubEnabled(true);
-    try {
-      const res = (await api.put('/option/', {
-        key: 'GitHubOAuthEnabled',
-        value: newValue.toString(),
-      })) as APIResponse;
-      if (res.success) {
-        toast({
-          title: t('preferences.messages.saveSuccess'),
-          description: newValue
-            ? t('preferences.messages.githubOAuthEnabled')
-            : t('preferences.messages.githubOAuthDisabled'),
-        });
-      } else {
-        toast({
-          variant: 'destructive',
-          title: t('preferences.messages.saveFailed'),
-          description: res.message || t('preferences.messages.saveFailed'),
-        });
-      }
-    } catch (error: any) {
-      toast({
-        variant: 'destructive',
-        title: t('preferences.messages.saveFailed'),
-        description: error.message || t('preferences.messages.saveFailed'),
-      });
-    }
-    setSavingGithubEnabled(false);
-  };
-
-  const handleSaveGoogleOAuthEnabled = async (newValue: boolean) => {
-    setSavingGoogleEnabled(true);
-    try {
-      const res = (await api.put('/option/', {
-        key: 'GoogleOAuthEnabled',
-        value: newValue.toString(),
-      })) as APIResponse;
-      if (res.success) {
-        toast({
-          title: t('preferences.messages.saveSuccess'),
-          description: newValue
-            ? t('preferences.messages.googleOAuthEnabled')
-            : t('preferences.messages.googleOAuthDisabled'),
-        });
-      } else {
-        toast({
-          variant: 'destructive',
-          title: t('preferences.messages.saveFailed'),
-          description: res.message || t('preferences.messages.saveFailed'),
-        });
-      }
-    } catch (error: any) {
-      toast({
-        variant: 'destructive',
-        title: t('preferences.messages.saveFailed'),
-        description: error.message || t('preferences.messages.saveFailed'),
-      });
-    }
-    setSavingGoogleEnabled(false);
-  };
-
-  return (
-    <div className='w-full max-w-4xl mx-auto space-y-8 p-6'>
-      <div className='space-y-2'>
-        <h2 className='text-3xl font-bold tracking-tight'>
-          {t('preferences.title')}
-        </h2>
-        <p className='text-muted-foreground'>{t('preferences.description')}</p>
-      </div>
-
-<<<<<<< HEAD
-      {/* 通用设置 */}
-      <div className='space-y-6'>
-        <div className='space-y-2'>
-          <h3 className='text-xl font-semibold'>{t('preferences.general')}</h3>
-          <p className='text-sm text-muted-foreground'>
-            {t('preferences.generalDesc')}
-          </p>
-        </div>
-        <div className='bg-card border border-border rounded-lg p-6 space-y-4'>
-          <div className='space-y-2'>
-            <label className='text-sm font-medium'>
-              {t('preferences.form.serverAddress')}
-            </label>
-            <input
-              type='text'
-              className='w-full border border-input rounded-md px-3 py-2 text-sm bg-background'
-              value={serverAddress}
-              onChange={(e) => setServerAddress(e.target.value)}
-              placeholder='https://api.boniver.com'
-              disabled={loading || saving}
-            />
-          </div>
-          <button
-            className='px-4 py-2 bg-primary text-primary-foreground rounded-md hover:bg-primary/90 disabled:opacity-60 text-sm font-medium'
-            onClick={handleSave}
-            disabled={loading || saving}>
-            {saving
-              ? t('preferences.actions.saving')
-              : t('preferences.actions.save')}
-          </button>
-          {message && (
-            <div className='text-green-600 text-sm mt-2'>{message}</div>
-          )}
-        </div>
-      </div>
-
-      {/* 配置登录注册 */}
-      <div className='space-y-6'>
-        <div className='space-y-2'>
-          <h3 className='text-xl font-semibold'>{t('preferences.oauth')}</h3>
-          <p className='text-sm text-muted-foreground'>
-            {t('preferences.oauthDesc')}
-          </p>
-        </div>
-        <div className='bg-card border border-border rounded-lg p-6 space-y-4'>
-          {/* GitHub OAuth 开关 */}
-          <div className='flex items-center justify-between p-4 border border-border rounded-lg bg-muted/30'>
-            <div className='flex items-center space-x-3'>
-              <input
-                type='checkbox'
-                id='githubOAuthEnabled'
-                checked={githubOAuthEnabled}
-                onChange={(e) => {
-                  const newValue = e.target.checked;
-                  setGithubOAuthEnabled(newValue);
-                  // Use setTimeout to avoid blocking the UI
-                  setTimeout(() => handleSaveGitHubOAuthEnabled(newValue), 0);
-                }}
-                className='h-4 w-4 text-primary focus:ring-primary border-border rounded'
-                disabled={loading || savingGithubEnabled}
-              />
-              <label
-                htmlFor='githubOAuthEnabled'
-                className='text-sm font-medium'>
-                {t('preferences.form.enableGithubOAuth')}
-              </label>
+
+    const handleSaveGitHubOAuth = async () => {
+        setSavingGithub(true);
+        try {
+            const clientIdRes = await api.put('/option/', { key: 'GitHubClientId', value: githubClientId }) as APIResponse;
+            const clientSecretRes = await api.put('/option/', { key: 'GitHubClientSecret', value: githubClientSecret }) as APIResponse;
+
+            if (clientIdRes.success && clientSecretRes.success) {
+                toast({
+                    title: t('preferences.messages.saveSuccess'),
+                    description: t('preferences.messages.githubOAuthSaved')
+                });
+            } else {
+                toast({
+                    variant: "destructive",
+                    title: t('preferences.messages.saveFailed'),
+                    description: clientIdRes.message || clientSecretRes.message || t('preferences.messages.saveFailed')
+                });
+            }
+        } catch (error: any) {
+            toast({
+                variant: "destructive",
+                title: t('preferences.messages.saveFailed'),
+                description: error.message || t('preferences.messages.saveFailed')
+            });
+        }
+        setSavingGithub(false);
+    };
+
+    const handleSaveGoogleOAuth = async () => {
+        setSavingGoogle(true);
+        try {
+            const clientIdRes = await api.put('/option/', { key: 'GoogleClientId', value: googleClientId }) as APIResponse;
+            const clientSecretRes = await api.put('/option/', { key: 'GoogleClientSecret', value: googleClientSecret }) as APIResponse;
+
+            if (clientIdRes.success && clientSecretRes.success) {
+                toast({
+                    title: t('preferences.messages.saveSuccess'),
+                    description: t('preferences.messages.googleOAuthSaved')
+                });
+            } else {
+                toast({
+                    variant: "destructive",
+                    title: t('preferences.messages.saveFailed'),
+                    description: clientIdRes.message || clientSecretRes.message || t('preferences.messages.saveFailed')
+                });
+            }
+        } catch (error: any) {
+            toast({
+                variant: "destructive",
+                title: t('preferences.messages.saveFailed'),
+                description: error.message || t('preferences.messages.saveFailed')
+            });
+        }
+        setSavingGoogle(false);
+    };
+
+    const handleSaveGitHubOAuthEnabled = async (newValue: boolean) => {
+        setSavingGithubEnabled(true);
+        try {
+            const res = await api.put('/option/', { key: 'GitHubOAuthEnabled', value: newValue.toString() }) as APIResponse;
+            if (res.success) {
+                toast({
+                    title: t('preferences.messages.saveSuccess'),
+                    description: newValue ? t('preferences.messages.githubOAuthEnabled') : t('preferences.messages.githubOAuthDisabled')
+                });
+            } else {
+                toast({
+                    variant: "destructive",
+                    title: t('preferences.messages.saveFailed'),
+                    description: res.message || t('preferences.messages.saveFailed')
+                });
+            }
+        } catch (error: any) {
+            toast({
+                variant: "destructive",
+                title: t('preferences.messages.saveFailed'),
+                description: error.message || t('preferences.messages.saveFailed')
+            });
+        }
+        setSavingGithubEnabled(false);
+    };
+
+    const handleSaveGoogleOAuthEnabled = async (newValue: boolean) => {
+        setSavingGoogleEnabled(true);
+        try {
+            const res = await api.put('/option/', { key: 'GoogleOAuthEnabled', value: newValue.toString() }) as APIResponse;
+            if (res.success) {
+                toast({
+                    title: t('preferences.messages.saveSuccess'),
+                    description: newValue ? t('preferences.messages.googleOAuthEnabled') : t('preferences.messages.googleOAuthDisabled')
+                });
+            } else {
+                toast({
+                    variant: "destructive",
+                    title: t('preferences.messages.saveFailed'),
+                    description: res.message || t('preferences.messages.saveFailed')
+                });
+            }
+        } catch (error: any) {
+            toast({
+                variant: "destructive",
+                title: t('preferences.messages.saveFailed'),
+                description: error.message || t('preferences.messages.saveFailed')
+            });
+        }
+        setSavingGoogleEnabled(false);
+    };
+
+    return (
+        <div className="w-full max-w-4xl mx-auto space-y-8 p-6">
+            <div className="space-y-2">
+                <h2 className="text-3xl font-bold tracking-tight">{t('preferences.title')}</h2>
+                <p className="text-muted-foreground">{t('preferences.description')}</p>
             </div>
-            {savingGithubEnabled && (
-              <div className='text-sm text-muted-foreground'>
-                {t('preferences.actions.saving')}
-              </div>
-            )}
-          </div>
-
-          {/* Google OAuth 开关 */}
-          <div className='flex items-center justify-between p-4 border border-border rounded-lg bg-muted/30'>
-            <div className='flex items-center space-x-3'>
-              <input
-                type='checkbox'
-                id='googleOAuthEnabled'
-                checked={googleOAuthEnabled}
-                onChange={(e) => {
-                  const newValue = e.target.checked;
-                  setGoogleOAuthEnabled(newValue);
-                  // Use setTimeout to avoid blocking the UI
-                  setTimeout(() => handleSaveGoogleOAuthEnabled(newValue), 0);
-                }}
-                className='h-4 w-4 text-primary focus:ring-primary border-border rounded'
-                disabled={loading || savingGoogleEnabled}
-              />
-              <label
-                htmlFor='googleOAuthEnabled'
-                className='text-sm font-medium'>
-                {t('preferences.form.enableGoogleOAuth')}
-              </label>
-=======
+
             {/* General Settings */}
             <div className="space-y-6">
                 <div className="space-y-2">
@@ -437,34 +275,8 @@
                         )}
                     </div>
                 </div>
->>>>>>> dedfece4
             </div>
-            {savingGoogleEnabled && (
-              <div className='text-sm text-muted-foreground'>
-                {t('preferences.actions.saving')}
-              </div>
-            )}
-          </div>
-        </div>
-      </div>
-
-<<<<<<< HEAD
-      {/* GitHub OAuth 配置 */}
-      <div className='space-y-6'>
-        <div className='space-y-2'>
-          <h3 className='text-xl font-semibold'>{t('preferences.github')}</h3>
-          <p className='text-sm text-muted-foreground'>
-            {t('preferences.githubDesc')}，
-            <a
-              href='https://github.com/settings/applications/new'
-              target='_blank'
-              rel='noopener noreferrer'
-              className='text-primary hover:underline ml-1'>
-              {t('preferences.githubLinkText')}
-            </a>
-          </p>
-        </div>
-=======
+
             {/* GitHub OAuth Configuration */}
             <div className="space-y-6">
                 <div className="space-y-2">
@@ -476,96 +288,57 @@
                         </a>
                     </p>
                 </div>
->>>>>>> dedfece4
-
-        <div className='bg-card border border-border rounded-lg p-6 space-y-4'>
-          <div className='bg-info-bg border border-info-border rounded-lg p-4'>
-            <div className='flex items-start'>
-              <div className='flex-shrink-0'>
-                <svg
-                  className='h-5 w-5 text-info-foreground'
-                  viewBox='0 0 20 20'
-                  fill='currentColor'>
-                  <path
-                    fillRule='evenodd'
-                    d='M18 10a8 8 0 11-16 0 8 8 0 0116 0zm-7-4a1 1 0 11-2 0 1 1 0 012 0zM9 9a1 1 0 000 2v3a1 1 0 001 1h1a1 1 0 100-2v-3a1 1 0 00-1-1H9z'
-                    clipRule='evenodd'
-                  />
-                </svg>
-              </div>
-              <div className='ml-3'>
-                <p className='text-sm text-info-foreground'>
-                  {t('preferences.instructions.githubHomepage')}{' '}
-                  <code className='bg-info-code px-1 rounded font-mono text-xs'>
-                    {serverAddress || 'https://your-domain.com'}
-                  </code>
-                  {t('preferences.instructions.githubCallback')}{' '}
-                  <code className='bg-info-code px-1 rounded font-mono text-xs'>
-                    {serverAddress || 'https://your-domain.com'}/oauth/github
-                  </code>
-                </p>
-              </div>
+
+                <div className="bg-card border border-border rounded-lg p-6 space-y-4">
+                    <div className="bg-info-bg border border-info-border rounded-lg p-4">
+                        <div className="flex items-start">
+                            <div className="flex-shrink-0">
+                                <svg className="h-5 w-5 text-info-foreground" viewBox="0 0 20 20" fill="currentColor">
+                                    <path fillRule="evenodd" d="M18 10a8 8 0 11-16 0 8 8 0 0116 0zm-7-4a1 1 0 11-2 0 1 1 0 012 0zM9 9a1 1 0 000 2v3a1 1 0 001 1h1a1 1 0 100-2v-3a1 1 0 00-1-1H9z" clipRule="evenodd" />
+                                </svg>
+                            </div>
+                            <div className="ml-3">
+                                <p className="text-sm text-info-foreground">
+                                    {t('preferences.instructions.githubHomepage')} <code className="bg-info-code px-1 rounded font-mono text-xs">{serverAddress || 'https://your-domain.com'}</code>{t('preferences.instructions.githubCallback')} <code className="bg-info-code px-1 rounded font-mono text-xs">{serverAddress || 'https://your-domain.com'}/oauth/github</code>
+                                </p>
+                            </div>
+                        </div>
+                    </div>
+
+                    <div className="space-y-4">
+                        <div className="space-y-2">
+                            <label className="text-sm font-medium">{t('preferences.form.githubClientId')}</label>
+                            <input
+                                type="text"
+                                className="w-full border border-input rounded-md px-3 py-2 text-sm bg-background"
+                                value={githubClientId}
+                                onChange={e => setGithubClientId(e.target.value)}
+                                placeholder={t('preferences.form.githubClientIdPlaceholder')}
+                                disabled={loading || savingGithub}
+                            />
+                        </div>
+                        <div className="space-y-2">
+                            <label className="text-sm font-medium">{t('preferences.form.githubClientSecret')}</label>
+                            <input
+                                type="password"
+                                className="w-full border border-input rounded-md px-3 py-2 text-sm bg-background"
+                                value={githubClientSecret}
+                                onChange={e => setGithubClientSecret(e.target.value)}
+                                placeholder={t('preferences.form.githubClientSecretPlaceholder')}
+                                disabled={loading || savingGithub}
+                            />
+                        </div>
+                        <button
+                            className="px-4 py-2 bg-primary text-primary-foreground rounded-md hover:bg-primary/90 disabled:opacity-60 text-sm font-medium"
+                            onClick={handleSaveGitHubOAuth}
+                            disabled={loading || savingGithub}
+                        >
+                            {savingGithub ? t('preferences.actions.saving') : t('preferences.actions.save')}
+                        </button>
+                    </div>
+                </div>
             </div>
-          </div>
-
-          <div className='space-y-4'>
-            <div className='space-y-2'>
-              <label className='text-sm font-medium'>
-                {t('preferences.form.githubClientId')}
-              </label>
-              <input
-                type='text'
-                className='w-full border border-input rounded-md px-3 py-2 text-sm bg-background'
-                value={githubClientId}
-                onChange={(e) => setGithubClientId(e.target.value)}
-                placeholder={t('preferences.form.githubClientIdPlaceholder')}
-                disabled={loading || savingGithub}
-              />
-            </div>
-            <div className='space-y-2'>
-              <label className='text-sm font-medium'>
-                {t('preferences.form.githubClientSecret')}
-              </label>
-              <input
-                type='password'
-                className='w-full border border-input rounded-md px-3 py-2 text-sm bg-background'
-                value={githubClientSecret}
-                onChange={(e) => setGithubClientSecret(e.target.value)}
-                placeholder={t(
-                  'preferences.form.githubClientSecretPlaceholder'
-                )}
-                disabled={loading || savingGithub}
-              />
-            </div>
-            <button
-              className='px-4 py-2 bg-primary text-primary-foreground rounded-md hover:bg-primary/90 disabled:opacity-60 text-sm font-medium'
-              onClick={handleSaveGitHubOAuth}
-              disabled={loading || savingGithub}>
-              {savingGithub
-                ? t('preferences.actions.saving')
-                : t('preferences.actions.save')}
-            </button>
-          </div>
-        </div>
-      </div>
-
-<<<<<<< HEAD
-      {/* Google OAuth 配置 */}
-      <div className='space-y-6'>
-        <div className='space-y-2'>
-          <h3 className='text-xl font-semibold'>{t('preferences.google')}</h3>
-          <p className='text-sm text-muted-foreground'>
-            {t('preferences.googleDesc')}，
-            <a
-              href='https://console.cloud.google.com/apis/credentials'
-              target='_blank'
-              rel='noopener noreferrer'
-              className='text-primary hover:underline ml-1'>
-              {t('preferences.googleLinkText')}
-            </a>
-          </p>
-        </div>
-=======
+
             {/* Google OAuth Configuration */}
             <div className="space-y-6">
                 <div className="space-y-2">
@@ -577,78 +350,56 @@
                         </a>
                     </p>
                 </div>
->>>>>>> dedfece4
-
-        <div className='bg-card border border-border rounded-lg p-6 space-y-4'>
-          <div className='bg-info-bg border border-info-border rounded-lg p-4'>
-            <div className='flex items-start'>
-              <div className='flex-shrink-0'>
-                <svg
-                  className='h-5 w-5 text-info-foreground'
-                  viewBox='0 0 20 20'
-                  fill='currentColor'>
-                  <path
-                    fillRule='evenodd'
-                    d='M18 10a8 8 0 11-16 0 8 8 0 0116 0zm-7-4a1 1 0 11-2 0 1 1 0 012 0zM9 9a1 1 0 000 2v3a1 1 0 001 1h1a1 1 0 100-2v-3a1 1 0 00-1-1H9z'
-                    clipRule='evenodd'
-                  />
-                </svg>
-              </div>
-              <div className='ml-3'>
-                <p className='text-sm text-info-foreground'>
-                  {t('preferences.instructions.googleOrigins')}{' '}
-                  <code className='bg-info-code px-1 rounded font-mono text-xs'>
-                    {serverAddress || 'https://your-domain.com'}
-                  </code>
-                  {t('preferences.instructions.googleRedirect')}{' '}
-                  <code className='bg-info-code px-1 rounded font-mono text-xs'>
-                    {serverAddress || 'https://your-domain.com'}/oauth/google
-                  </code>
-                </p>
-              </div>
+
+                <div className="bg-card border border-border rounded-lg p-6 space-y-4">
+                    <div className="bg-info-bg border border-info-border rounded-lg p-4">
+                        <div className="flex items-start">
+                            <div className="flex-shrink-0">
+                                <svg className="h-5 w-5 text-info-foreground" viewBox="0 0 20 20" fill="currentColor">
+                                    <path fillRule="evenodd" d="M18 10a8 8 0 11-16 0 8 8 0 0116 0zm-7-4a1 1 0 11-2 0 1 1 0 012 0zM9 9a1 1 0 000 2v3a1 1 0 001 1h1a1 1 0 100-2v-3a1 1 0 00-1-1H9z" clipRule="evenodd" />
+                                </svg>
+                            </div>
+                            <div className="ml-3">
+                                <p className="text-sm text-info-foreground">
+                                    {t('preferences.instructions.googleOrigins')} <code className="bg-info-code px-1 rounded font-mono text-xs">{serverAddress || 'https://your-domain.com'}</code>{t('preferences.instructions.googleRedirect')} <code className="bg-info-code px-1 rounded font-mono text-xs">{serverAddress || 'https://your-domain.com'}/oauth/google</code>
+                                </p>
+                            </div>
+                        </div>
+                    </div>
+
+                    <div className="space-y-4">
+                        <div className="space-y-2">
+                            <label className="text-sm font-medium">{t('preferences.form.googleClientId')}</label>
+                            <input
+                                type="text"
+                                className="w-full border border-input rounded-md px-3 py-2 text-sm bg-background"
+                                value={googleClientId}
+                                onChange={e => setGoogleClientId(e.target.value)}
+                                placeholder={t('preferences.form.googleClientIdPlaceholder')}
+                                disabled={loading || savingGoogle}
+                            />
+                        </div>
+                        <div className="space-y-2">
+                            <label className="text-sm font-medium">{t('preferences.form.googleClientSecret')}</label>
+                            <input
+                                type="password"
+                                className="w-full border border-input rounded-md px-3 py-2 text-sm bg-background"
+                                value={googleClientSecret}
+                                onChange={e => setGoogleClientSecret(e.target.value)}
+                                placeholder={t('preferences.form.googleClientSecretPlaceholder')}
+                                disabled={loading || savingGoogle}
+                            />
+                        </div>
+                        <button
+                            className="px-4 py-2 bg-primary text-primary-foreground rounded-md hover:bg-primary/90 disabled:opacity-60 text-sm font-medium"
+                            onClick={handleSaveGoogleOAuth}
+                            disabled={loading || savingGoogle}
+                        >
+                            {savingGoogle ? t('preferences.actions.saving') : t('preferences.actions.save')}
+                        </button>
+                    </div>
+                </div>
             </div>
-          </div>
-
-          <div className='space-y-4'>
-            <div className='space-y-2'>
-              <label className='text-sm font-medium'>
-                {t('preferences.form.googleClientId')}
-              </label>
-              <input
-                type='text'
-                className='w-full border border-input rounded-md px-3 py-2 text-sm bg-background'
-                value={googleClientId}
-                onChange={(e) => setGoogleClientId(e.target.value)}
-                placeholder={t('preferences.form.googleClientIdPlaceholder')}
-                disabled={loading || savingGoogle}
-              />
-            </div>
-            <div className='space-y-2'>
-              <label className='text-sm font-medium'>
-                {t('preferences.form.googleClientSecret')}
-              </label>
-              <input
-                type='password'
-                className='w-full border border-input rounded-md px-3 py-2 text-sm bg-background'
-                value={googleClientSecret}
-                onChange={(e) => setGoogleClientSecret(e.target.value)}
-                placeholder={t(
-                  'preferences.form.googleClientSecretPlaceholder'
-                )}
-                disabled={loading || savingGoogle}
-              />
-            </div>
-            <button
-              className='px-4 py-2 bg-primary text-primary-foreground rounded-md hover:bg-primary/90 disabled:opacity-60 text-sm font-medium'
-              onClick={handleSaveGoogleOAuth}
-              disabled={loading || savingGoogle}>
-              {savingGoogle
-                ? t('preferences.actions.saving')
-                : t('preferences.actions.save')}
-            </button>
-          </div>
         </div>
-      </div>
-    </div>
-  );
-}
+    );
+} 